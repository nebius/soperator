--- conflicted
+++ resolved
@@ -27,7 +27,6 @@
 	VolumeSources []slurmv1.VolumeSource
 	Secrets       slurmv1.Secrets
 
-<<<<<<< HEAD
 	NodeController                SlurmController
 	NodeAccounting                SlurmAccounting
 	NodeRest                      SlurmREST
@@ -36,20 +35,9 @@
 	Telemetry                     *slurmv1.Telemetry
 	SlurmExporter                 SlurmExporter
 	SlurmConfig                   slurmv1.SlurmConfig
+	CustomSlurmConfig             *string
 	MPIConfig                     slurmv1.MPIConfig
-	SlurmTopologyConfigMapRefName string
-=======
-	NodeController    SlurmController
-	NodeAccounting    SlurmAccounting
-	NodeRest          SlurmREST
-	NodeWorker        SlurmWorker
-	NodeLogin         SlurmLogin
-	Telemetry         *slurmv1.Telemetry
-	SlurmExporter     SlurmExporter
-	SlurmConfig       slurmv1.SlurmConfig
-	CustomSlurmConfig *string
-	MPIConfig         slurmv1.MPIConfig
->>>>>>> 6fe6e64f
+  SlurmTopologyConfigMapRefName string
 }
 
 // BuildSlurmClusterFrom creates a new instance of SlurmCluster given a SlurmCluster CRD
@@ -85,21 +73,13 @@
 			&cluster.Spec.NCCLSettings,
 			cluster.Spec.UseDefaultAppArmorProfile,
 		),
-<<<<<<< HEAD
-		NodeLogin:                     buildSlurmLoginFrom(cluster.Name, cluster.Spec.Maintenance, &cluster.Spec.SlurmNodes.Login, cluster.Spec.UseDefaultAppArmorProfile),
+    NodeLogin:                     buildSlurmLoginFrom(cluster.Name, cluster.Spec.Maintenance, &cluster.Spec.SlurmNodes.Login, cluster.Spec.UseDefaultAppArmorProfile),
 		Telemetry:                     cluster.Spec.Telemetry,
 		SlurmExporter:                 buildSlurmExporterFrom(cluster.Spec.Maintenance, &cluster.Spec.SlurmNodes.Exporter),
 		SlurmConfig:                   cluster.Spec.SlurmConfig,
+		CustomSlurmConfig:             cluster.Spec.CustomSlurmConfig,
 		MPIConfig:                     cluster.Spec.MPIConfig,
-		SlurmTopologyConfigMapRefName: cluster.Spec.SlurmTopologyConfigMapRefName,
-=======
-		NodeLogin:         buildSlurmLoginFrom(cluster.Name, cluster.Spec.Maintenance, &cluster.Spec.SlurmNodes.Login, cluster.Spec.UseDefaultAppArmorProfile),
-		Telemetry:         cluster.Spec.Telemetry,
-		SlurmExporter:     buildSlurmExporterFrom(cluster.Spec.Maintenance, &cluster.Spec.SlurmNodes.Exporter),
-		SlurmConfig:       cluster.Spec.SlurmConfig,
-		CustomSlurmConfig: cluster.Spec.CustomSlurmConfig,
-		MPIConfig:         cluster.Spec.MPIConfig,
->>>>>>> 6fe6e64f
+    SlurmTopologyConfigMapRefName: cluster.Spec.SlurmTopologyConfigMapRefName,
 	}
 
 	if err := res.Validate(ctx); err != nil {
