package soperatorchecks

import (
	corev1 "k8s.io/api/core/v1"
	metav1 "k8s.io/apimachinery/pkg/apis/meta/v1"
	"k8s.io/utils/ptr"

	slurmv1 "nebius.ai/slurm-operator/api/v1"
	slurmv1alpha1 "nebius.ai/slurm-operator/api/v1alpha1"
	"nebius.ai/slurm-operator/internal/consts"
	"nebius.ai/slurm-operator/internal/naming"
	"nebius.ai/slurm-operator/internal/render/common"
	"nebius.ai/slurm-operator/internal/values"
)

func renderPodTemplateSpec(check *slurmv1alpha1.ActiveCheck, labels map[string]string) corev1.PodTemplateSpec {
	var initContainers []corev1.Container
	var annotations map[string]string

	if check.Spec.CheckType == "slurmJob" {
		mungeContainerValues := values.Container{
			NodeContainer: slurmv1.NodeContainer{
				Image:           check.Spec.SlurmJobSpec.MungeContainer.Image,
				Command:         check.Spec.SlurmJobSpec.MungeContainer.Command,
				AppArmorProfile: check.Spec.SlurmJobSpec.MungeContainer.AppArmorProfile,
			},
			Name: "munge",
		}
		mungeContainer := common.RenderContainerMunge(&mungeContainerValues)
		initContainers = append(initContainers, mungeContainer)
	}

<<<<<<< HEAD
	if check.Spec.CheckType == "k8sJob" {
		annotations = map[string]string{
			fmt.Sprintf(
				"%s/%s", consts.AnnotationApparmorKey, check.Spec.Name,
			): check.Spec.K8sJobSpec.JobContainer.AppArmorProfile,
			consts.AnnotationActiveCheckName: check.Name,
		}

		if check.Spec.K8sJobSpec.MungeContainer != nil {
			mungeContainerValues := values.Container{
				NodeContainer: slurmv1.NodeContainer{
					Image:   check.Spec.K8sJobSpec.MungeContainer.Image,
					Command: check.Spec.K8sJobSpec.MungeContainer.Command,
				},
				Name: "munge",
			}
			mungeContainer := common.RenderContainerMunge(&mungeContainerValues)
			initContainers = append(initContainers, mungeContainer)

			annotations[fmt.Sprintf(
				"%s/%s", consts.AnnotationApparmorKey, consts.ContainerNameMunge,
			)] = check.Spec.K8sJobSpec.MungeContainer.AppArmorProfile
		}
	}
=======
	annotations = common.RenderDefaultContainerAnnotation(check.Spec.Name)
	annotations[consts.AnnotationActiveCheckName] = check.Name
>>>>>>> 0cb1ed5f

	return corev1.PodTemplateSpec{
		ObjectMeta: metav1.ObjectMeta{
			Labels:      labels,
			Annotations: annotations,
		},
		Spec: corev1.PodSpec{
			HostUsers:             ptr.To(false),
			Affinity:              check.Spec.Affinity,
			NodeSelector:          check.Spec.NodeSelector,
			Tolerations:           check.Spec.Tolerations,
			ActiveDeadlineSeconds: ptr.To(check.Spec.ActiveDeadlineSeconds),
			RestartPolicy:         corev1.RestartPolicyNever,
			Volumes:               renderVolumes(check),
			Containers:            []corev1.Container{renderContainerK8sCronjob(check)},
			InitContainers:        initContainers,
			ServiceAccountName:    naming.BuildServiceAccountActiveCheckName(check.Spec.SlurmClusterRefName),
		},
	}
}

func renderVolumes(check *slurmv1alpha1.ActiveCheck) []corev1.Volume {
	var volumes []corev1.Volume

	slurmVolumes := []corev1.Volume{
		common.RenderVolumeSlurmConfigs(check.Spec.SlurmClusterRefName),
		common.RenderVolumeMungeKey(check.Spec.SlurmClusterRefName),
		common.RenderVolumeMungeSocket(),
	}

	switch check.Spec.CheckType {
	case "k8sJob":
		volumes = check.Spec.K8sJobSpec.JobContainer.Volumes
		if check.Spec.K8sJobSpec.MungeContainer != nil {
			volumes = append(volumes, slurmVolumes...)
		}
	case "slurmJob":
		volumes = check.Spec.SlurmJobSpec.JobContainer.Volumes
		volumes = append(volumes, slurmVolumes...)
	}

	if check.Spec.CheckType == "k8sJob" && check.Spec.K8sJobSpec.ScriptRefName != nil {
		scriptVolume := corev1.Volume{
			Name: "script-volume",
			VolumeSource: corev1.VolumeSource{
				ConfigMap: &corev1.ConfigMapVolumeSource{
					LocalObjectReference: corev1.LocalObjectReference{
						Name: *check.Spec.K8sJobSpec.ScriptRefName,
					},
					Items: []corev1.KeyToPath{
						{
							Key:  "script.sh",
							Path: "entrypoint.sh",
							Mode: ptr.To(int32(0755)),
						},
					},
				},
			},
		}
		volumes = append(volumes, scriptVolume)
	}

	if check.Spec.CheckType == "slurmJob" {
		var sbatchScriptName string
		if check.Spec.SlurmJobSpec.SbatchScriptRefName != nil {
			sbatchScriptName = *check.Spec.SlurmJobSpec.SbatchScriptRefName
		} else {
			sbatchScriptName = naming.BuildConfigMapSbatchScriptName(check.Spec.Name)
		}

		scriptVolume := corev1.Volume{
			Name: "sbatch-volume",
			VolumeSource: corev1.VolumeSource{
				ConfigMap: &corev1.ConfigMapVolumeSource{
					LocalObjectReference: corev1.LocalObjectReference{
						Name: sbatchScriptName,
					},
					Items: []corev1.KeyToPath{
						{
							Key:  consts.ConfigMapKeySoperatorcheckSbatch,
							Path: consts.ConfigMapKeySoperatorcheckSbatch,
							Mode: ptr.To(int32(0755)),
						},
					},
				},
			},
		}
		volumes = append(volumes, scriptVolume)
	}

	return volumes
}<|MERGE_RESOLUTION|>--- conflicted
+++ resolved
@@ -30,35 +30,21 @@
 		initContainers = append(initContainers, mungeContainer)
 	}
 
-<<<<<<< HEAD
-	if check.Spec.CheckType == "k8sJob" {
-		annotations = map[string]string{
-			fmt.Sprintf(
-				"%s/%s", consts.AnnotationApparmorKey, check.Spec.Name,
-			): check.Spec.K8sJobSpec.JobContainer.AppArmorProfile,
-			consts.AnnotationActiveCheckName: check.Name,
+	if check.Spec.CheckType == "k8sJob" && check.Spec.K8sJobSpec.MungeContainer != nil {
+		mungeContainerValues := values.Container{
+			NodeContainer: slurmv1.NodeContainer{
+				Image:           check.Spec.K8sJobSpec.MungeContainer.Image,
+				Command:         check.Spec.K8sJobSpec.MungeContainer.Command,
+				AppArmorProfile: check.Spec.K8sJobSpec.MungeContainer.AppArmorProfile,
+			},
+			Name: "munge",
 		}
+		mungeContainer := common.RenderContainerMunge(&mungeContainerValues)
+		initContainers = append(initContainers, mungeContainer)
+	}
 
-		if check.Spec.K8sJobSpec.MungeContainer != nil {
-			mungeContainerValues := values.Container{
-				NodeContainer: slurmv1.NodeContainer{
-					Image:   check.Spec.K8sJobSpec.MungeContainer.Image,
-					Command: check.Spec.K8sJobSpec.MungeContainer.Command,
-				},
-				Name: "munge",
-			}
-			mungeContainer := common.RenderContainerMunge(&mungeContainerValues)
-			initContainers = append(initContainers, mungeContainer)
-
-			annotations[fmt.Sprintf(
-				"%s/%s", consts.AnnotationApparmorKey, consts.ContainerNameMunge,
-			)] = check.Spec.K8sJobSpec.MungeContainer.AppArmorProfile
-		}
-	}
-=======
 	annotations = common.RenderDefaultContainerAnnotation(check.Spec.Name)
 	annotations[consts.AnnotationActiveCheckName] = check.Name
->>>>>>> 0cb1ed5f
 
 	return corev1.PodTemplateSpec{
 		ObjectMeta: metav1.ObjectMeta{
