--- conflicted
+++ resolved
@@ -231,27 +231,11 @@
 		ImagePullPolicy: nodeSet.ContainerSlurmd.ImagePullPolicy,
 		Command:         nodeSet.ContainerSlurmd.Command,
 		Args:            nodeSet.ContainerSlurmd.Args,
-<<<<<<< HEAD
-		Env: append(
-			renderSlurmdEnv(
-				nodeSet.ParentalCluster.Name,
-				nodeSet.CgroupVersion,
-				utils.Ternary(nodeSet.GPU.Enabled, consts.ClusterTypeGPU, consts.ClusterTypeCPU),
-				realMemory,
-				nodeSet.GPU.Nvidia.GDRCopyEnabled,
-				//
-				// TODO Make it work
-				"",
-				nil,
-			),
-			nodeSet.ContainerSlurmd.CustomEnv...,
-=======
 		Env: renderNodeSetSlurmdEnv(
 			nodeSet.CgroupVersion,
 			utils.Ternary(nodeSet.GPU.Enabled, consts.ClusterTypeGPU, consts.ClusterTypeCPU),
 			nodeSet.GPU.Nvidia.GDRCopyEnabled,
 			nodeSet.NodeExtra,
->>>>>>> 45be6a4f
 		),
 		Ports: []corev1.ContainerPort{{
 			Name:          nodeSet.ContainerSlurmd.Name,
