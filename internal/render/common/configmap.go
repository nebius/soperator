--- conflicted
+++ resolved
@@ -28,20 +28,12 @@
 			Labels:    RenderLabels(consts.ComponentTypeController, cluster.Name),
 		},
 		Data: map[string]string{
-<<<<<<< HEAD
-			consts.ConfigMapKeySlurmConfig:  generateSlurmConfig(cluster, topologyConfig).Render(),
-			consts.ConfigMapKeyCGroupConfig: generateCGroupConfig(cluster).Render(),
-			consts.ConfigMapKeySpankConfig:  generateSpankConfig().Render(),
-			consts.ConfigMapKeyGresConfig:   generateGresConfig(cluster.ClusterType).Render(),
-			consts.ConfigMapKeyMPIConfig:    generateMPIConfig(cluster).Render(),
-=======
-			consts.ConfigMapKeySlurmConfig:       generateSlurmConfig(cluster).Render(),
+			consts.ConfigMapKeySlurmConfig:       generateSlurmConfig(cluster, topologyConfig).Render(),
 			consts.ConfigMapKeyCustomSlurmConfig: generateCustomSlurmConfig(cluster).Render(),
 			consts.ConfigMapKeyCGroupConfig:      generateCGroupConfig(cluster).Render(),
 			consts.ConfigMapKeySpankConfig:       generateSpankConfig().Render(),
 			consts.ConfigMapKeyGresConfig:        generateGresConfig(cluster.ClusterType).Render(),
 			consts.ConfigMapKeyMPIConfig:         generateMPIConfig(cluster).Render(),
->>>>>>> 6fe6e64f
 		},
 	}, nil
 }
@@ -169,18 +161,16 @@
 		}
 	}
 
-<<<<<<< HEAD
-	if cluster.SlurmConfig.TopologyPlugin == "" && topologyConfig.Data != nil {
+  if cluster.SlurmConfig.TopologyPlugin == "" && topologyConfig.Data != nil {
 		if _, ok := topologyConfig.Data[consts.ConfigMapKeyTopologyConfig]; ok {
 			res.AddComment("AUTO TOPOLOGY, triggered by slurmTopologyConfigMapRefName")
 			res.AddProperty("TopologyPlugin", "topology/tree")
 		}
 	}
-=======
+
 	res.AddComment("")
 	res.AddComment(fmt.Sprintf("Include %s", consts.ConfigMapKeyCustomSlurmConfig))
 	res.AddPropertyWithConnector("include", consts.ConfigMapKeyCustomSlurmConfig, renderutils.SpaceConnector)
->>>>>>> 6fe6e64f
 
 	return res
 }
