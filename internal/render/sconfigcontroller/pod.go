package sconfigcontroller

import (
	corev1 "k8s.io/api/core/v1"
	metav1 "k8s.io/apimachinery/pkg/apis/meta/v1"

	slurmv1 "nebius.ai/slurm-operator/api/v1"
	"nebius.ai/slurm-operator/internal/consts"
	"nebius.ai/slurm-operator/internal/naming"
	"nebius.ai/slurm-operator/internal/render/common"
	"nebius.ai/slurm-operator/internal/utils"
	"nebius.ai/slurm-operator/internal/values"
)

func BasePodTemplateSpec(
	clusterNamespace string,
	clusterName string,
	slurmAPIServer string,
	sConfigController *values.SConfigController,
	nodeFilters []slurmv1.K8sNodeFilter,
	volumeSources []slurmv1.VolumeSource,
	matchLabels map[string]string,
) (*corev1.PodTemplateSpec, error) {
	volumes := []corev1.Volume{
		common.RenderVolumeJailFromSource(volumeSources, *sConfigController.VolumeJail.VolumeSourceName),
	}

	nodeFilter, err := utils.GetBy(
		nodeFilters,
		sConfigController.K8sNodeFilterName,
		func(f slurmv1.K8sNodeFilter) string { return f.Name },
	)
	if err != nil {
		return nil, err
	}

	var securityContext *corev1.PodSecurityContext = nil
	if sConfigController.RunAsUid != nil || sConfigController.RunAsGid != nil {
		securityContext = &corev1.PodSecurityContext{
			RunAsUser:  sConfigController.RunAsUid,
			RunAsGroup: sConfigController.RunAsGid,
		}
	}

	return &corev1.PodTemplateSpec{
		ObjectMeta: metav1.ObjectMeta{
			Labels: matchLabels,
			Annotations: map[string]string{
				consts.DefaultContainerAnnotationName: consts.ContainerNameSConfigController,
			},
		},
		Spec: corev1.PodSpec{
<<<<<<< HEAD
=======
			HostUsers:         sConfigController.HostUsers,
>>>>>>> 90dea26a
			Affinity:          nodeFilter.Affinity,
			Tolerations:       nodeFilter.Tolerations,
			NodeSelector:      nodeFilter.NodeSelector,
			PriorityClassName: sConfigController.PriorityClass,
			Containers: []corev1.Container{
				renderContainerSConfigController(
					clusterNamespace,
					clusterName,
					slurmAPIServer,
					sConfigController,
				),
			},
			InitContainers: []corev1.Container{
				renderInitContainerSConfigController(
					sConfigController.RunAsUid,
					sConfigController.RunAsGid,
				),
			},
			Volumes:            volumes,
			ServiceAccountName: naming.BuildServiceAccountSconfigControllerName(clusterName),
			SecurityContext:    securityContext,
		},
	}, nil
}<|MERGE_RESOLUTION|>--- conflicted
+++ resolved
@@ -50,10 +50,7 @@
 			},
 		},
 		Spec: corev1.PodSpec{
-<<<<<<< HEAD
-=======
 			HostUsers:         sConfigController.HostUsers,
->>>>>>> 90dea26a
 			Affinity:          nodeFilter.Affinity,
 			Tolerations:       nodeFilter.Tolerations,
 			NodeSelector:      nodeFilter.NodeSelector,
