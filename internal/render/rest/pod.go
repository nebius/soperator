--- conflicted
+++ resolved
@@ -44,25 +44,15 @@
 			},
 		},
 		Spec: corev1.PodSpec{
-<<<<<<< HEAD
-=======
 			HostUsers:         valuesREST.HostUsers,
->>>>>>> 90dea26a
 			Affinity:          nodeFilter.Affinity,
 			Tolerations:       nodeFilter.Tolerations,
 			NodeSelector:      nodeFilter.NodeSelector,
 			Hostname:          consts.HostnameREST,
-<<<<<<< HEAD
-			PriorityClassName: valuesREST.PriorityClass,
-			InitContainers:    valuesREST.CustomInitContainers,
-			Containers:        []corev1.Container{renderContainerREST(valuesREST.ContainerREST, valuesREST.ThreadCount, valuesREST.MaxConnections)},
-			Volumes:           volumes,
-=======
 			InitContainers:    valuesREST.CustomInitContainers,
 			Containers:        []corev1.Container{renderContainerREST(valuesREST.ContainerREST, valuesREST.ThreadCount, valuesREST.MaxConnections)},
 			Volumes:           volumes,
 			PriorityClassName: valuesREST.PriorityClass,
->>>>>>> 90dea26a
 		},
 	}, nil
 }