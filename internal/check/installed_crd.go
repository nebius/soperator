package check

import (
	"os"

	slurmv1 "nebius.ai/slurm-operator/api/v1"
	"nebius.ai/slurm-operator/internal/values"
)

var (
	IsOpenTelemetryCollectorCRDInstalled = false
	IsPrometheusOperatorCRDInstalled     = false
	IsMariaDbOperatorCRDInstalled        = false
)

func IsOtelCRDInstalled() bool {
	IsOpenTelemetryCollectorCRDInstalled = os.Getenv("IS_OPENTELEMETRY_COLLECTOR_CRD_INSTALLED") == "true"
	return IsOpenTelemetryCollectorCRDInstalled
}

func IsPrometheusCRDInstalled() bool {
	IsPrometheusOperatorCRDInstalled = os.Getenv("IS_PROMETHEUS_CRD_INSTALLED") == "true"
	return IsPrometheusOperatorCRDInstalled
}

<<<<<<< HEAD
func IsMariaDbCRDInstalled() bool {
	IsMariaDbOperatorCRDInstalled = os.Getenv("IS_MARIADB_CRD_INSTALLED") == "true"
	return IsMariaDbOperatorCRDInstalled
}

func IsPrometheusEnabled(telemetry *slurmv1.Telemetry) bool {
	if telemetry != nil && telemetry.Prometheus != nil && telemetry.Prometheus.Enabled {
=======
func IsPrometheusEnabled(exporter *values.SlurmExporter) bool {
	if exporter != nil && exporter.Enabled {
>>>>>>> 8ef008e0
		return true
	}
	return false
}

func IsOtelEnabled(telemetry *slurmv1.Telemetry) bool {
	if telemetry != nil && telemetry.OpenTelemetryCollector != nil && telemetry.OpenTelemetryCollector.Enabled {
		return true
	}
	return false
}<|MERGE_RESOLUTION|>--- conflicted
+++ resolved
@@ -23,18 +23,14 @@
 	return IsPrometheusOperatorCRDInstalled
 }
 
-<<<<<<< HEAD
 func IsMariaDbCRDInstalled() bool {
 	IsMariaDbOperatorCRDInstalled = os.Getenv("IS_MARIADB_CRD_INSTALLED") == "true"
 	return IsMariaDbOperatorCRDInstalled
 }
 
-func IsPrometheusEnabled(telemetry *slurmv1.Telemetry) bool {
-	if telemetry != nil && telemetry.Prometheus != nil && telemetry.Prometheus.Enabled {
-=======
 func IsPrometheusEnabled(exporter *values.SlurmExporter) bool {
 	if exporter != nil && exporter.Enabled {
->>>>>>> 8ef008e0
+
 		return true
 	}
 	return false
