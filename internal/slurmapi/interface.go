package slurmapi

import (
	"context"

	api "github.com/SlinkyProject/slurm-client/api/v0041"
)

type Client interface {
	api.ClientWithResponsesInterface
	ListNodes(ctx context.Context) ([]Node, error)
	GetNode(ctx context.Context, nodeName string) (Node, error)
<<<<<<< HEAD
	GetJob(ctx context.Context, jobID string) ([]SlurmJob, error)
=======
	GetJobStatus(ctx context.Context, jobID string) (JobStatus, error)
	ListJobs(ctx context.Context) ([]Job, error)
>>>>>>> 6bfc7739
}<|MERGE_RESOLUTION|>--- conflicted
+++ resolved
@@ -10,10 +10,6 @@
 	api.ClientWithResponsesInterface
 	ListNodes(ctx context.Context) ([]Node, error)
 	GetNode(ctx context.Context, nodeName string) (Node, error)
-<<<<<<< HEAD
 	GetJob(ctx context.Context, jobID string) ([]SlurmJob, error)
-=======
-	GetJobStatus(ctx context.Context, jobID string) (JobStatus, error)
 	ListJobs(ctx context.Context) ([]Job, error)
->>>>>>> 6bfc7739
 }