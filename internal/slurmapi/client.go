--- conflicted
+++ resolved
@@ -155,10 +155,7 @@
 		result = append(result, status)
 	}
 
-<<<<<<< HEAD
 	return result, nil
-=======
-	return status, nil
 }
 
 func (c *client) ListJobs(ctx context.Context) ([]Job, error) {
@@ -184,5 +181,4 @@
 	}
 
 	return jobs, nil
->>>>>>> 6bfc7739
 }