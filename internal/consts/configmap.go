package consts

const (
	slurmConfigs = slurmPrefix + "configs"
)

const (
	ConfigMapNameSlurmConfigs      = slurmConfigs
	ConfigMapNameSSHDConfigs       = sshConfigs
	ConfigMapNameSshRootPublicKeys = sshRootKeys
	ConfigMapNameSecurityLimits    = securityLimits
	ConfigMapNameNCCLTopology      = ncclTopology
	ConfigMapNameSysctl            = sysctl
	ConfigMapNameSupervisord       = supervisord

<<<<<<< HEAD
	ConfigMapKeySlurmConfig    = "slurm.conf"
	ConfigMapKeyCGroupConfig   = "cgroup.conf"
	ConfigMapKeySpankConfig    = "plugstack.conf"
	ConfigMapKeyGresConfig     = "gres.conf"
	ConfigMapKeyMPIConfig      = "mpi.conf"
	ConfigMapKeySlurmdbdConfig = "slurmdbd.conf"
	ConfigMapKeyTopologyConfig = "topology.conf"
=======
	ConfigMapKeySlurmConfig       = "slurm.conf"
	ConfigMapKeyCustomSlurmConfig = "custom_slurm.conf"
	ConfigMapKeyCGroupConfig      = "cgroup.conf"
	ConfigMapKeySpankConfig       = "plugstack.conf"
	ConfigMapKeyGresConfig        = "gres.conf"
	ConfigMapKeyMPIConfig         = "mpi.conf"
	ConfigMapKeySlurmdbdConfig    = "slurmdbd.conf"
>>>>>>> 6fe6e64f

	ConfigMapKeySshdConfig              = SshdName + "_config"
	ConfigMapKeySshRootPublicKeysConfig = authorizedKeys
	ConfigMapKeySecurityLimits          = securityLimitsConfFile
	ConfigMapKeyNCCLTopology            = "virtualTopology.xml"
	ConfigMapKeySysctl                  = sysctlConfFile
	ConfigMapKeySupervisord             = supervisordConfFile
)<|MERGE_RESOLUTION|>--- conflicted
+++ resolved
@@ -13,15 +13,6 @@
 	ConfigMapNameSysctl            = sysctl
 	ConfigMapNameSupervisord       = supervisord
 
-<<<<<<< HEAD
-	ConfigMapKeySlurmConfig    = "slurm.conf"
-	ConfigMapKeyCGroupConfig   = "cgroup.conf"
-	ConfigMapKeySpankConfig    = "plugstack.conf"
-	ConfigMapKeyGresConfig     = "gres.conf"
-	ConfigMapKeyMPIConfig      = "mpi.conf"
-	ConfigMapKeySlurmdbdConfig = "slurmdbd.conf"
-	ConfigMapKeyTopologyConfig = "topology.conf"
-=======
 	ConfigMapKeySlurmConfig       = "slurm.conf"
 	ConfigMapKeyCustomSlurmConfig = "custom_slurm.conf"
 	ConfigMapKeyCGroupConfig      = "cgroup.conf"
@@ -29,7 +20,7 @@
 	ConfigMapKeyGresConfig        = "gres.conf"
 	ConfigMapKeyMPIConfig         = "mpi.conf"
 	ConfigMapKeySlurmdbdConfig    = "slurmdbd.conf"
->>>>>>> 6fe6e64f
+	ConfigMapKeyTopologyConfig    = "topology.conf"
 
 	ConfigMapKeySshdConfig              = SshdName + "_config"
 	ConfigMapKeySshRootPublicKeysConfig = authorizedKeys
