--- conflicted
+++ resolved
@@ -193,11 +193,8 @@
           IMAGE_VERSION="$(make get-image-version UNSTABLE=${UNSTABLE})"
           VERSION=$(make get-version UNSTABLE=${UNSTABLE})
           OPERATOR_IMAGE_TAG=$(make get-operator-tag-version UNSTABLE=${UNSTABLE})
-<<<<<<< HEAD
           DOCKER_BUILD_ARGS="--cache-from=type=local,src=/mnt/shared-fs/docker/ --cache-to=type=local,dest=/mnt/shared-fs/docker/,mode=max"
-=======
           NFS_VERSION=$(make get-nfs-version UNSTABLE=${UNSTABLE})
->>>>>>> 4bac3fb8
 
           make sync-version UNSTABLE=${UNSTABLE}
 
@@ -227,7 +224,6 @@
 
           echo "Building and pushing image of the controller_slurmdbd ${IMAGE_VERSION}"
           make docker-build-and-push DOCKER_BUILD_ARGS="${DOCKER_BUILD_ARGS}" UNSTABLE="${UNSTABLE}" IMAGE_NAME=controller_slurmdbd DOCKERFILE=accounting/slurmdbd.dockerfile IMAGE_VERSION=${IMAGE_VERSION}
-<<<<<<< HEAD
           
           echo "Building and pushing image of the slurmrestd ${IMAGE_VERSION}"
           make docker-build-and-push DOCKER_BUILD_ARGS="${DOCKER_BUILD_ARGS}" UNSTABLE="${UNSTABLE}" IMAGE_NAME=slurmrestd DOCKERFILE=restd/slurmrestd.dockerfile IMAGE_VERSION=${IMAGE_VERSION}
@@ -235,23 +231,12 @@
           # TODO: Remove after soperator-exporter is finished
           echo "Building and pushing image of the exporter ${IMAGE_VERSION}"
           make docker-build-and-push DOCKER_BUILD_ARGS="${DOCKER_BUILD_ARGS}" UNSTABLE="${UNSTABLE}" IMAGE_NAME=exporter DOCKERFILE=exporter/exporter.dockerfile IMAGE_VERSION=${IMAGE_VERSION}
-=======
-          make docker-manifest UNSTABLE="${UNSTABLE}" IMAGE_NAME=controller_slurmdbd IMAGE_VERSION="${IMAGE_VERSION}"
-
-          echo "Building and pushing image of the slurmrestd ${IMAGE_VERSION}"
-          make docker-build-and-push DOCKER_BUILD_ARGS="${DOCKER_BUILD_ARGS}" UNSTABLE="${UNSTABLE}" IMAGE_NAME=slurmrestd DOCKERFILE=restd/slurmrestd.dockerfile IMAGE_VERSION=${IMAGE_VERSION}
-          make docker-manifest UNSTABLE="${UNSTABLE}" IMAGE_NAME=slurmrestd IMAGE_VERSION="${IMAGE_VERSION}"
->>>>>>> 4bac3fb8
 
           echo "Building and pushing image of the soperator-exporter ${IMAGE_VERSION}"
           make docker-build-and-push DOCKER_BUILD_ARGS="${DOCKER_BUILD_ARGS}" UNSTABLE="${UNSTABLE}" IMAGE_NAME=soperator-exporter DOCKERFILE=soperator-exporter/soperator-exporter.dockerfile IMAGE_VERSION=${IMAGE_VERSION}
 
           echo "Building and pushing image of the slurm_check_job ${IMAGE_VERSION}"
           make docker-build-and-push DOCKER_BUILD_ARGS="${DOCKER_BUILD_ARGS}" UNSTABLE="${UNSTABLE}" IMAGE_NAME=slurm_check_job DOCKERFILE=slurm_check_job/slurm_check_job.dockerfile IMAGE_VERSION=${IMAGE_VERSION}
-<<<<<<< HEAD
-=======
-          make docker-manifest UNSTABLE="${UNSTABLE}" IMAGE_NAME=slurm_check_job IMAGE_VERSION="${IMAGE_VERSION}"
->>>>>>> 4bac3fb8
 
           echo "Building and pushing image of the k8s_check_job ${IMAGE_VERSION}"
           make docker-build-and-push DOCKER_BUILD_ARGS="${DOCKER_BUILD_ARGS}" UNSTABLE="${UNSTABLE}" IMAGE_NAME=k8s_check_job DOCKERFILE=k8s_check_job/k8s_check_job.dockerfile IMAGE_VERSION=${IMAGE_VERSION}
@@ -264,7 +249,6 @@
 
           echo "Building and pushing image of the nfs-server ${NFS_VERSION}"
           make docker-build-and-push DOCKER_BUILD_ARGS="${DOCKER_BUILD_ARGS}" UNSTABLE="${UNSTABLE}" IMAGE_NAME=nfs-server DOCKERFILE=nfs-server/nfs.dockerfile IMAGE_VERSION=${NFS_VERSION}
-          make docker-manifest UNSTABLE="${UNSTABLE}" IMAGE_NAME=nfs-server IMAGE_VERSION="${NFS_VERSION}"
 
           echo "Removing previous jail rootfs tar archive"
           rm -f images/jail_rootfs*.tar
@@ -274,10 +258,6 @@
 
           echo "Building and pushing image of the populate_jail ${IMAGE_VERSION}"
           make docker-build-and-push DOCKER_BUILD_ARGS="${DOCKER_BUILD_ARGS}" UNSTABLE="${UNSTABLE}" IMAGE_NAME=populate_jail DOCKERFILE=populate_jail/populate_jail.dockerfile IMAGE_VERSION=${IMAGE_VERSION}
-<<<<<<< HEAD
-=======
-          make docker-manifest UNSTABLE="${UNSTABLE}" IMAGE_NAME=populate_jail IMAGE_VERSION="${IMAGE_VERSION}"
->>>>>>> 4bac3fb8
 
           echo "Removing jail rootfs tar archive to speedup further docker builds."
           rm -f images/jail_rootfs*.tar
