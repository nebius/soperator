--- conflicted
+++ resolved
@@ -184,14 +184,7 @@
       - name: Set up QEMU
         uses: docker/setup-qemu-action@v3
 
-<<<<<<< HEAD
-      - name: Build all images
-=======
-      - name: Set up Docker Buildx
-        uses: docker/setup-buildx-action@v3
-
       - name: Build and push Docker images
->>>>>>> df08e403
         run: |
           UNSTABLE=${{ steps.read-version.outputs.unstable }}
           IMAGE_VERSION="$(make get-image-version UNSTABLE=${UNSTABLE})"
@@ -206,13 +199,8 @@
           make test-coverage UNSTABLE="${UNSTABLE}"
 
           echo "Building local go base image"
-<<<<<<< HEAD
           make docker-build-go-base DOCKER_BUILD_ARGS="${DOCKER_BUILD_ARGS}"
           
-=======
-          make docker-build-go-base
-
->>>>>>> df08e403
           echo "Building and pushing image of the soperatorchecks ${OPERATOR_IMAGE_TAG}"
           make docker-build-and-push DOCKER_BUILD_ARGS="${DOCKER_BUILD_ARGS}" UNSTABLE="${UNSTABLE}" IMAGE_NAME=soperatorchecks DOCKERFILE=soperatorchecks/soperatorchecks.dockerfile IMAGE_VERSION="${OPERATOR_IMAGE_TAG}"
 
