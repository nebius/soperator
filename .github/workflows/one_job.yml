name: Build All in one job

on:
  workflow_call:
    inputs:
      unstable:
        description: "Build unstable version"
        type: string
        required: false
        default: "true"

  push:
    branches:
      - main
      - soperator-release-*
    tags:
      - "**" # Trigger on any tag
    paths-ignore:
      - "docs/**"
      - "CODEOWNERS"
      - "LICENSE"
      - "PROJECT"
      - "README.md"
      - "SECURITY.md"

  # pull_request are defined separately to allow to run CI from forks.
  pull_request:
    types: [opened, synchronize, reopened]
    paths-ignore:
      - "docs/**"
      - "CODEOWNERS"
      - "LICENSE"
      - "PROJECT"
      - "README.md"
      - "SECURITY.md"

permissions:
  contents: read
  packages: write
  attestations: write
  id-token: write

concurrency:
  group: ${{ github.workflow }}-${{ github.event.pull_request.number || github.ref }}
  cancel-in-progress: ${{ github.event_name == 'pull_request' }}

jobs:
  pre-build:
    runs-on:
      - self-hosted
      - build

    steps:
      - name: Checkout repository
        uses: actions/checkout@08c6903cd8c0fde910a37f88322edcfb5dd907a8 # v5.0.0
        with:
          fetch-depth: 0 # Fetch git history for the VERSION file changes detection

      - name: Install GO
        uses: actions/setup-go@44694675825211faa026b3c33043df3e48a5fa00 # v6.0.0
        with:
          go-version-file: "go.mod"
          cache: false

      - name: Generate version file
        run: |
          UNSTABLE="${{ inputs.unstable || 'true' }}"
          echo "Building with unstable=${UNSTABLE}"

          make get-version UNSTABLE=${UNSTABLE} >> version.txt
          echo "${UNSTABLE}" >> version.txt

      - name: Run make sync-version-from-scratch
        run: |
          make kustomize helmify yq
          make sync-version-from-scratch UNSTABLE=false

      - name: Check for uncommitted changes
        run: |
          if [[ -n "$(git status --porcelain)" ]]; then
            echo "❌ Uncommitted changes detected after make sync-version-from-scratch"
            git status --porcelain
            git diff
            exit 1
          fi

      - name: Upload version file
        uses: actions/upload-artifact@v5
        with:
          name: version
          path: version.txt

      - name: Download version artifact
        uses: actions/download-artifact@v6
        with:
          name: version
          path: ./version

      - name: Read version and unstable
        id: read-version
        run: |
          VERSION=$(sed -n '1p' ./version/version.txt)
          UNSTABLE=$(sed -n '2p' ./version/version.txt)
          echo "Version: $VERSION"
          echo "Unstable: $UNSTABLE"

  lint:
    runs-on:
      - self-hosted
      - build

    steps:
      - name: Checkout repository
        uses: actions/checkout@08c6903cd8c0fde910a37f88322edcfb5dd907a8 # v5.0.0

      - name: Install GO
        uses: actions/setup-go@44694675825211faa026b3c33043df3e48a5fa00 # v6.0.0
        with:
          go-version-file: "go.mod"
          cache: false

      # These steps are not a matrix to avoid allocating 3 jobs on runners for something this small
      - name: golangci-lint on linux/amd64
        uses: golangci/golangci-lint-action@1481404843c368bc19ca9406f87d6e0fc97bdcfd # v7
        with:
          version: v2.5.0 # version of golangci-lint, should be in sync with Makefile.
        env:
          GOARCH: amd64
          GOOS: linux
      - name: golangci-lint on linux/arm64
        uses: golangci/golangci-lint-action@1481404843c368bc19ca9406f87d6e0fc97bdcfd # v7
        with:
          version: v2.5.0 # version of golangci-lint, should be in sync with Makefile.
        env:
          GOARCH: arm64
          GOOS: linux
      - name: golangci-lint on darwin/arm64
        uses: golangci/golangci-lint-action@1481404843c368bc19ca9406f87d6e0fc97bdcfd # v7
        with:
          version: v2.5.0 # version of golangci-lint, should be in sync with Makefile.
        env:
          GOARCH: arm64
          GOOS: darwin

  build-docker-images:
    runs-on:
      - self-hosted
      - X64
      - build
    needs: pre-build
    steps:
      - name: Checkout repository
        uses: actions/checkout@08c6903cd8c0fde910a37f88322edcfb5dd907a8 # v5.0.0

      - name: Install GO
        uses: actions/setup-go@44694675825211faa026b3c33043df3e48a5fa00 # v6.0.0
        with:
          go-version-file: "go.mod"
          cache: false

      - name: Download version artifact
        uses: actions/download-artifact@v6
        with:
          name: version
          path: ./version

      - name: Read version and unstable
        id: read-version
        run: |
          VERSION=$(sed -n '1p' ./version/version.txt)
          UNSTABLE=$(sed -n '2p' ./version/version.txt)
          echo "version=$VERSION" >> "$GITHUB_OUTPUT"
          echo "unstable=$UNSTABLE" >> "$GITHUB_OUTPUT"
          echo "Version: $VERSION"
          echo "Unstable: $UNSTABLE"

      - name: Log in to the Github Container registry
        uses: docker/login-action@5e57cd118135c172c3672efd75eb46360885c0ef
        with:
          registry: ghcr.io
          username: ${{ github.actor }}
          password: ${{ secrets.GITHUB_TOKEN }}

      - name: Set up QEMU
        uses: docker/setup-qemu-action@v3

      - name: Build and push Docker images
        run: |
          UNSTABLE=${{ steps.read-version.outputs.unstable }}
          IMAGE_VERSION="$(make get-image-version UNSTABLE=${UNSTABLE})"
          VERSION=$(make get-version UNSTABLE=${UNSTABLE})
          OPERATOR_IMAGE_TAG=$(make get-operator-tag-version UNSTABLE=${UNSTABLE})
<<<<<<< HEAD
          DOCKER_BUILD_ARGS="\
            --cache-from=type=local,src=/mnt/shared-fs/docker/soperator-build-0 \
            --cache-from=type=local,src=/mnt/shared-fs/docker/soperator-build-1 \
            --cache-from=type=local,src=/mnt/shared-fs/docker/soperator-build-2 \
            --cache-from=type=local,src=/mnt/shared-fs/docker/soperator-build-3 \
            --cache-to=type=local,dest=/mnt/shared-fs/docker/${{ runner.name }},mode=max \
          "
=======
          DOCKER_BUILD_ARGS="--cache-from=type=local,src=/mnt/shared-fs/docker/ --cache-to=type=local,dest=/mnt/shared-fs/docker/,mode=max"
          NFS_VERSION=$(make get-nfs-version UNSTABLE=${UNSTABLE})
>>>>>>> 0d37e7de

          make sync-version UNSTABLE=${UNSTABLE}

          echo "Updating CRDs & auto-generated code (included in test step) & run tests"
          make test-coverage UNSTABLE="${UNSTABLE}"

          echo "Building local go base image"
          make docker-build-go-base DOCKER_BUILD_ARGS="${DOCKER_BUILD_ARGS}"
          
          echo "Building and pushing image of the soperatorchecks ${OPERATOR_IMAGE_TAG}"
          make docker-build-and-push DOCKER_BUILD_ARGS="${DOCKER_BUILD_ARGS}" UNSTABLE="${UNSTABLE}" IMAGE_NAME=soperatorchecks DOCKERFILE=soperatorchecks/soperatorchecks.dockerfile IMAGE_VERSION="${OPERATOR_IMAGE_TAG}"

          echo "Building and pushing image of the sconfigcontroller ${OPERATOR_IMAGE_TAG}"
          make docker-build-and-push DOCKER_BUILD_ARGS="${DOCKER_BUILD_ARGS}" UNSTABLE="${UNSTABLE}" IMAGE_NAME=sconfigcontroller DOCKERFILE=sconfigcontroller/sconfigcontroller.dockerfile IMAGE_VERSION="${OPERATOR_IMAGE_TAG}"

          echo "Building and pushing image of the soperator ${OPERATOR_IMAGE_TAG}"
          make docker-build-and-push DOCKER_BUILD_ARGS="${DOCKER_BUILD_ARGS}" UNSTABLE="${UNSTABLE}" IMAGE_NAME=slurm-operator DOCKERFILE=soperator/Dockerfile IMAGE_VERSION="${OPERATOR_IMAGE_TAG}"

          echo "Building and pushing image of the rebooter ${OPERATOR_IMAGE_TAG}"
          make docker-build-and-push DOCKER_BUILD_ARGS="${DOCKER_BUILD_ARGS}" UNSTABLE="${UNSTABLE}" IMAGE_NAME=rebooter DOCKERFILE=rebooter/rebooter.dockerfile IMAGE_VERSION="${OPERATOR_IMAGE_TAG}"

          echo "Building and pushing image of the munge ${IMAGE_VERSION}"
          make docker-build-and-push DOCKER_BUILD_ARGS="${DOCKER_BUILD_ARGS}" UNSTABLE="${UNSTABLE}" IMAGE_NAME=munge DOCKERFILE=munge/munge.dockerfile IMAGE_VERSION=${IMAGE_VERSION}

          echo "Building and pushing image of the controller_slurmctld ${IMAGE_VERSION}"
          make docker-build-and-push DOCKER_BUILD_ARGS="${DOCKER_BUILD_ARGS}" UNSTABLE="${UNSTABLE}" IMAGE_NAME=controller_slurmctld DOCKERFILE=controller/slurmctld.dockerfile IMAGE_VERSION=${IMAGE_VERSION}

          echo "Building and pushing image of the controller_slurmdbd ${IMAGE_VERSION}"
          make docker-build-and-push DOCKER_BUILD_ARGS="${DOCKER_BUILD_ARGS}" UNSTABLE="${UNSTABLE}" IMAGE_NAME=controller_slurmdbd DOCKERFILE=accounting/slurmdbd.dockerfile IMAGE_VERSION=${IMAGE_VERSION}
          
          echo "Building and pushing image of the slurmrestd ${IMAGE_VERSION}"
          make docker-build-and-push DOCKER_BUILD_ARGS="${DOCKER_BUILD_ARGS}" UNSTABLE="${UNSTABLE}" IMAGE_NAME=slurmrestd DOCKERFILE=restd/slurmrestd.dockerfile IMAGE_VERSION=${IMAGE_VERSION}
          
          echo "Building and pushing image of the soperator-exporter ${IMAGE_VERSION}"
          make docker-build-and-push DOCKER_BUILD_ARGS="${DOCKER_BUILD_ARGS}" UNSTABLE="${UNSTABLE}" IMAGE_NAME=soperator-exporter DOCKERFILE=soperator-exporter/soperator-exporter.dockerfile IMAGE_VERSION=${IMAGE_VERSION}

          echo "Building and pushing image of the slurm_check_job ${IMAGE_VERSION}"
          make docker-build-and-push DOCKER_BUILD_ARGS="${DOCKER_BUILD_ARGS}" UNSTABLE="${UNSTABLE}" IMAGE_NAME=slurm_check_job DOCKERFILE=slurm_check_job/slurm_check_job.dockerfile IMAGE_VERSION=${IMAGE_VERSION}

          echo "Building and pushing image of the k8s_check_job ${IMAGE_VERSION}"
          make docker-build-and-push DOCKER_BUILD_ARGS="${DOCKER_BUILD_ARGS}" UNSTABLE="${UNSTABLE}" IMAGE_NAME=k8s_check_job DOCKERFILE=k8s_check_job/k8s_check_job.dockerfile IMAGE_VERSION=${IMAGE_VERSION}

          echo "Building and pushing image of the login_sshd ${IMAGE_VERSION}"
          make docker-build-and-push DOCKER_BUILD_ARGS="${DOCKER_BUILD_ARGS}" UNSTABLE="${UNSTABLE}" IMAGE_NAME=login_sshd DOCKERFILE=login/sshd.dockerfile IMAGE_VERSION=${IMAGE_VERSION}

          echo "Building and pushing image of the worker_slurmd ${IMAGE_VERSION}"
          make docker-build-and-push DOCKER_BUILD_ARGS="${DOCKER_BUILD_ARGS}" UNSTABLE="${UNSTABLE}" IMAGE_NAME=worker_slurmd DOCKERFILE=worker/slurmd.dockerfile IMAGE_VERSION=${IMAGE_VERSION}

          echo "Building and pushing image of the nfs-server ${NFS_VERSION}"
          make docker-build-and-push DOCKER_BUILD_ARGS="${DOCKER_BUILD_ARGS}" UNSTABLE="${UNSTABLE}" IMAGE_NAME=nfs-server DOCKERFILE=nfs-server/nfs.dockerfile IMAGE_VERSION=${NFS_VERSION}

          echo "Removing previous jail rootfs tar archive"
          rm -f images/jail_rootfs*.tar

          echo "Building tarball for jail"
          make docker-build-jail DOCKER_BUILD_ARGS="${DOCKER_BUILD_ARGS}" UNSTABLE="${UNSTABLE}" IMAGE_VERSION=${IMAGE_VERSION}

          echo "Building and pushing image of the populate_jail ${IMAGE_VERSION}"
          make docker-build-and-push DOCKER_BUILD_ARGS="${DOCKER_BUILD_ARGS}" UNSTABLE="${UNSTABLE}" IMAGE_NAME=populate_jail DOCKERFILE=populate_jail/populate_jail.dockerfile IMAGE_VERSION=${IMAGE_VERSION}

          echo "Removing jail rootfs tar archive to speedup further docker builds."
          rm -f images/jail_rootfs*.tar

  build-helm-charts:
    runs-on:
      - self-hosted
      - X64
      - build
    needs: pre-build
    steps:
      - name: Checkout repository
        uses: actions/checkout@08c6903cd8c0fde910a37f88322edcfb5dd907a8 # v5.0.0

      - name: Install GO
        uses: actions/setup-go@44694675825211faa026b3c33043df3e48a5fa00 # v6.0.0
        with:
          go-version-file: "go.mod"
          cache: false

      - name: Download version artifact
        uses: actions/download-artifact@v6
        with:
          name: version
          path: ./version

      - name: Read version and unstable
        id: read-version
        run: |
          VERSION=$(sed -n '1p' ./version/version.txt)
          UNSTABLE=$(sed -n '2p' ./version/version.txt)
          echo "version=$VERSION" >> "$GITHUB_OUTPUT"
          echo "unstable=$UNSTABLE" >> "$GITHUB_OUTPUT"
          echo "Version: $VERSION"
          echo "Unstable: $UNSTABLE"

      - name: Run Helm Tests
        run: make helmtest

      - name: Push Helm charts
        run: |
          UNSTABLE=${{ steps.read-version.outputs.unstable }}

          make sync-version UNSTABLE=${UNSTABLE}

          make release-helm UNSTABLE="${UNSTABLE}"<|MERGE_RESOLUTION|>--- conflicted
+++ resolved
@@ -190,7 +190,6 @@
           IMAGE_VERSION="$(make get-image-version UNSTABLE=${UNSTABLE})"
           VERSION=$(make get-version UNSTABLE=${UNSTABLE})
           OPERATOR_IMAGE_TAG=$(make get-operator-tag-version UNSTABLE=${UNSTABLE})
-<<<<<<< HEAD
           DOCKER_BUILD_ARGS="\
             --cache-from=type=local,src=/mnt/shared-fs/docker/soperator-build-0 \
             --cache-from=type=local,src=/mnt/shared-fs/docker/soperator-build-1 \
@@ -198,10 +197,7 @@
             --cache-from=type=local,src=/mnt/shared-fs/docker/soperator-build-3 \
             --cache-to=type=local,dest=/mnt/shared-fs/docker/${{ runner.name }},mode=max \
           "
-=======
-          DOCKER_BUILD_ARGS="--cache-from=type=local,src=/mnt/shared-fs/docker/ --cache-to=type=local,dest=/mnt/shared-fs/docker/,mode=max"
           NFS_VERSION=$(make get-nfs-version UNSTABLE=${UNSTABLE})
->>>>>>> 0d37e7de
 
           make sync-version UNSTABLE=${UNSTABLE}
 
