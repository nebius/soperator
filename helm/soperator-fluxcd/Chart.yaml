apiVersion: v2
name: helm-soperator-fluxcd
description: Umbrella Helm chart for soperator-fluxcd
# A chart can be either an 'application' or a 'library' chart.
#
# Application charts are a collection of templates that can be packaged into versioned archives
# to be deployed.
#
# Library charts provide useful utilities or functions for the chart developer. They're included as
# a dependency of application charts to inject those utilities and functions into the rendering
# pipeline. Library charts do not define any templates and therefore cannot be deployed.
type: application
# This is the chart version. This version number should be incremented each time you make changes
# to the chart and its templates, including the app version.
# Versions are expected to follow Semantic Versioning (https://semver.org/)
<<<<<<< HEAD
version: 1.22.4
=======
version: 1.23.0
>>>>>>> 967f6851
# This is the version number of the application being deployed. This version number should be
# incremented each time you make changes to the application. Versions are not expected to
# follow Semantic Versioning. They should reflect the version the application is using.
# It is recommended to use it with quotes.
<<<<<<< HEAD
appVersion: "1.22.4"
=======
appVersion: "1.23.0"
>>>>>>> 967f6851
<|MERGE_RESOLUTION|>--- conflicted
+++ resolved
@@ -13,17 +13,9 @@
 # This is the chart version. This version number should be incremented each time you make changes
 # to the chart and its templates, including the app version.
 # Versions are expected to follow Semantic Versioning (https://semver.org/)
-<<<<<<< HEAD
-version: 1.22.4
-=======
 version: 1.23.0
->>>>>>> 967f6851
 # This is the version number of the application being deployed. This version number should be
 # incremented each time you make changes to the application. Versions are not expected to
 # follow Semantic Versioning. They should reflect the version the application is using.
 # It is recommended to use it with quotes.
-<<<<<<< HEAD
-appVersion: "1.22.4"
-=======
-appVersion: "1.23.0"
->>>>>>> 967f6851
+appVersion: "1.23.0"