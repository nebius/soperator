helmRepository:
  interval: 15m
  soperator:
    url: oci://cr.eu-north1.nebius.cloud/soperator
    type: oci
  kruise:
    url: https://openkruise.github.io/charts/
    type: default
  certManager:
    url: https://charts.jetstack.io
    type: default
  bedag:
    url: https://bedag.github.io/helm-charts
    type: default
  backup:
    url: https://k8up-io.github.io/k8up
    type: default
  mariadbOperator:
    url: https://helm.mariadb.com/mariadb-operator
    type: default
  opentelemetry:
    url: https://open-telemetry.github.io/opentelemetry-helm-charts
    type: default
  prometheusOperator:
    url: https://prometheus-community.github.io/helm-charts
    type: default
  securityProfilesOperator:
    url: oci://cr.eu-north1.nebius.cloud/e00xdc03sb7gpqfd0a
    type: oci
  victoriaMetrics:
    url: https://victoriametrics.github.io/helm-charts/
    type: default
  helmReleaseTriggerOperator:
    url: oci://cr.eu-north1.nebius.cloud/soperator
    type: oci
ns:
  enabled: true
  interval: 5m
  timeout: 5m
  version: 2.0.0
certManager:
  enabled: true
  interval: 5m
  timeout: 5m
  version: v1.17.*
  namespace: cert-manager-system
  releaseName: cert-manager
  values: null
  overrideValues: null
backup:
  enabled: true
  interval: 5m
  timeout: 5m
  version: 4.8.*
  namespace: k8up-system
  releaseName: k8up
  values: null
  overrideValues: null
  schedule:
    interval: 5m
    timeout: 5m
    version: 4.8.*
    namespace: k8up-system
    releaseName: k8up-schedule
    values:
      name: soperator-jail
      spec: {}
mariadbOperator:
  enabled: true
  interval: 5m
  timeout: 5m
  version: 0.38.*
  namespace: mariadb-operator-system
  releaseName: mariadb-operator
  values: null
  overrideValues: null
observability:
  enabled: true
  clusterName: soperator
  publicEndpointEnabled: true
  logsProjectId: default-project-id
  metricsProjectId: default-project-id
  region: eu-north1
  opentelemetry:
    enabled: true
    namespace: logs-system
    logs:
      version: 0.117.*
      interval: 15m
      timeout: 15m
      values:
        jailLogs:
          enabled: true
          pollInterval: 30s
          resources: {}
        nodeLogs:
          enabled: true
        resources: {}
      overrideValues: null
    events:
      version: 0.117.*
      interval: 5m
      timeout: 5m
      values:
        resources: {}
      overrideValues: null
  prometheusOperator:
    enabled: true
    interval: 5m
    timeout: 5m
    version: 19.1.*
    namespace: monitoring-system
  vmStack:
    enabled: true
    crds:
      interval: 5m
      timeout: 5m
      version: 0.0.3
    interval: 5m
    timeout: 5m
    version: 0.39.*
    namespace: monitoring-system
    releaseName: metrics
    values:
      dashboardNamespaces:
        - soperator
        - soperator-system
        - gpu-operator
        - monitoring-system
        - logs-system
      grafanaIni:
        auth:
          disable_login_form: true
        auth.basic:
          enabled: false
        auth.anonymous:
          enabled: true
          org_name: Main Org.
          org_role: Admin
      vmagent:
        spec:
          extraArgs:
            promscrape.maxScrapeSize: "33554432"
            promscrape.dropOriginalLabels: "true"
            promscrape.streamParse: "true"
          externalLabels: {}
          remoteWriteSettings: {}
          remoteWrite:
            - url: http://vmsingle-metrics-victoria-metrics-k8s-stack.monitoring-system.svc.cluster.local.:8429/api/v1/write
          resources: {}
          extraEnvs: []
          volumeMounts: []
          volumes: []
      vmsingle:
        spec:
          extraArgs:
            dedup.minScrapeInterval: 30s
            maxLabelsPerTimeseries: "40"
            search.maxQueryLen: "18765"
            search.maxUniqueTimeseries: "500000"
          retentionPeriod: 30d
          storage:
            accessModes:
              - ReadWriteOnce
            resources:
              requests:
                storage: 30Gi
          resources: {}
      prometheusNodeExporter:
        enabled: true
        extraArgs: null
    overrideValues: null
  vmLogs:
    enabled: true
    interval: 5m
    timeout: 5m
    version: 0.9.*
    namespace: logs-system
    releaseName: vm-logs
    values:
      persistentVolume:
        enabled: true
        size: 30Gi
        accessMode: ReadWriteOnce
      resources: {}
    overrideValues: null
  dcgmExporter:
    enabled: true
    interval: 5m
    timeout: 5m
    version: 1.21.12
    namespace: soperator
    releaseName: soperator-dcgm-exporter
    values:
      hpcJobMapDir: /var/run/nebius/slurm
      resources: {}
securityProfilesOperator:
  enabled: true
  interval: 5m
  timeout: 5m
  version: 0.8.4-soperator
  releaseName: security-profiles-operator
  namespace: security-profiles-operator-system
  values:
    daemon:
      resources:
        limits:
          memory: 128Mi
        requests:
          cpu: 100m
          memory: 128Mi
    resources:
      limits:
        cpu: 500m
        memory: 3Gi
      requests:
        cpu: 500m
        memory: 3Gi
  overrideValues: null
slurmCluster:
  enabled: true
  interval: 5m
  timeout: 5m
  version: 1.21.12
  namespace: soperator
  releaseName: soperator
  values: null
  overrideValues: null
  slurmClusterStorage:
    enabled: true
    releaseName: slurm-cluster-storage
    interval: 5m
    timeout: 5m
    values: null
    overrideValues: null
soperatorActiveChecks:
  enabled: true
  interval: 5m
<<<<<<< HEAD
  timeout: 120m
  version: 1.21.11
=======
  timeout: 50m
  version: 1.21.12
>>>>>>> 9133ecc1
  releaseName: soperator-activechecks
  namespace: soperator
  overrideValues: null
soperator:
  enabled: true
  interval: 5m
  timeout: 5m
  version: 1.21.12
  namespace: "soperator-system"
  releaseName: soperator-controller
  values:
    manager:
      resources: {}
  overrideValues: null
  kruise:
    enabled: true
    interval: 5m
    timeout: 5m
    version: 1.8.0
    releaseName: soperator-kruise
    overrideValues:
      crds:
        managed: true
      manager:
        replicas: 2
        resources:
          limits:
            cpu: 1000m
            memory: 2Gi
          requests:
            cpu: 1000m
            memory: 2Gi
      featureGates: "ImagePullJobGate=true,RecreatePodWhenChangeVCTInCloneSetGate=true,StatefulSetAutoResizePVCGate=true,StatefulSetAutoDeletePVC=true,PreDownloadImageForInPlaceUpdate=true"
  soperatorChecks:
    enabled: true
    interval: 5m
    timeout: 5m
    releaseName: soperator-checks
    values: null
    overrideValues: null
  nodeConfigurator:
    enabled: true
    interval: 5m
    timeout: 5m
    releaseName: soperator-node-configurator
    values:
      rebooter:
        resources: {}
    overrideValues: null
helmReleaseTriggerOperator:
  enabled: true
  interval: 5m
  timeout: 5m
  version: 0.0.1
  namespace: flux-system
  releaseName: helmrelease-trigger
  values:
    enableHrAutodiscovery: true
    repository: "cr.eu-north1.nebius.cloud/soperator/helmrelease-trigger-operator"
    resources:
      limits:
        memory: 128Mi
      requests:
        cpu: 100m
        memory: 128Mi
  overrideValues: null
notifier:
  enabled: false
  interval: 5m
  timeout: 5m
  version: 1.21.12
  namespace: monitoring-system
  releaseName: soperator-notifier
  values:
    slack:
      webhookUrl: null
  overrideValues: null<|MERGE_RESOLUTION|>--- conflicted
+++ resolved
@@ -236,13 +236,8 @@
 soperatorActiveChecks:
   enabled: true
   interval: 5m
-<<<<<<< HEAD
   timeout: 120m
-  version: 1.21.11
-=======
-  timeout: 50m
   version: 1.21.12
->>>>>>> 9133ecc1
   releaseName: soperator-activechecks
   namespace: soperator
   overrideValues: null
