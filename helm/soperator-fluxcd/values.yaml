helmRepository:
  interval: 15m
  soperator:
    url: oci://cr.eu-north1.nebius.cloud/soperator
    type: oci
  kruise:
    url: https://openkruise.github.io/charts/
    type: default
  certManager:
    url: https://charts.jetstack.io
    type: default
  bedag:
    url: https://bedag.github.io/helm-charts
    type: default
  backup:
    url: https://k8up-io.github.io/k8up
    type: default
  mariadbOperator:
    url: https://helm.mariadb.com/mariadb-operator
    type: default
  opentelemetry:
    url: https://open-telemetry.github.io/opentelemetry-helm-charts
    type: default
  prometheusOperator:
    url: https://prometheus-community.github.io/helm-charts
    type: default
  securityProfilesOperator:
    url: oci://cr.eu-north1.nebius.cloud/e00xdc03sb7gpqfd0a
    type: oci
  victoriaMetrics:
    url: https://victoriametrics.github.io/helm-charts/
    type: default
  helmReleaseTriggerOperator:
    url: oci://cr.eu-north1.nebius.cloud/soperator
    type: oci
ns:
  enabled: true
  interval: 5m
  timeout: 5m
  version: 2.0.0
certManager:
  enabled: true
  interval: 5m
  timeout: 5m
  version: v1.17.*
  namespace: cert-manager-system
  releaseName: cert-manager
  values: null
  overrideValues: null
backup:
  enabled: true
  interval: 5m
  timeout: 5m
  version: 4.8.*
  namespace: k8up-system
  releaseName: k8up
  values: null
  overrideValues: null
  schedule:
    interval: 5m
    timeout: 5m
    version: 4.8.*
    namespace: k8up-system
    releaseName: k8up-schedule
    values:
      name: soperator-jail
      spec: {}
mariadbOperator:
  enabled: true
  interval: 5m
  timeout: 5m
  version: 0.38.*
  namespace: mariadb-operator-system
  releaseName: mariadb-operator
  values: null
  overrideValues: null
observability:
  enabled: true
  clusterName: soperator
  publicEndpointEnabled: true
  logsProjectId: default-project-id
  metricsProjectId: default-project-id
  region: eu-north1
  opentelemetry:
    enabled: true
    namespace: logs-system
    logs:
      version: 0.117.*
      interval: 15m
      timeout: 15m
      values:
        jailLogs:
          enabled: true
          pollInterval: 30s
          resources: {}
        nodeLogs:
          enabled: true
        resources: {}
      overrideValues: null
    events:
      version: 0.117.*
      interval: 5m
      timeout: 5m
      values:
        resources: {}
      overrideValues: null
  prometheusOperator:
    enabled: true
    interval: 5m
    timeout: 5m
    version: 19.1.*
    namespace: monitoring-system
  vmStack:
    enabled: true
    crds:
      interval: 5m
      timeout: 5m
      version: 0.0.3
    interval: 5m
    timeout: 5m
    version: 0.39.*
    namespace: monitoring-system
    releaseName: metrics
    values:
      dashboardNamespaces:
        - soperator
        - soperator-system
        - gpu-operator
        - monitoring-system
        - logs-system
      grafanaIni:
        auth:
          disable_login_form: true
        auth.basic:
          enabled: false
        auth.anonymous:
          enabled: true
          org_name: Main Org.
          org_role: Admin
      vmagent:
        spec:
          extraArgs:
            promscrape.maxScrapeSize: "33554432"
            promscrape.dropOriginalLabels: "true"
            promscrape.streamParse: "true"
          externalLabels: {}
          remoteWriteSettings: {}
          remoteWrite:
            - url: http://vmsingle-metrics-victoria-metrics-k8s-stack.monitoring-system.svc.cluster.local.:8429/api/v1/write
          resources: {}
          extraEnvs: []
          volumeMounts: []
          volumes: []
      vmsingle:
        spec:
          extraArgs:
            dedup.minScrapeInterval: 30s
            maxLabelsPerTimeseries: "40"
            search.maxQueryLen: "18765"
            search.maxUniqueTimeseries: "500000"
          retentionPeriod: 30d
          storage:
            accessModes:
              - ReadWriteOnce
            resources:
              requests:
                storage: 30Gi
          resources: {}
      prometheusNodeExporter:
        enabled: true
        extraArgs: null
    overrideValues: null
  vmLogs:
    enabled: true
    interval: 5m
    timeout: 5m
    version: 0.9.*
    namespace: logs-system
    releaseName: vm-logs
    values:
      persistentVolume:
        enabled: true
        size: 30Gi
        accessMode: ReadWriteOnce
      resources: {}
    overrideValues: null
  dcgmExporter:
    enabled: true
    interval: 5m
    timeout: 5m
    version: 1.21.12
    namespace: soperator
    releaseName: soperator-dcgm-exporter
    values:
      hpcJobMapDir: /var/run/nebius/slurm
      resources: {}
securityProfilesOperator:
  enabled: true
  interval: 5m
  timeout: 5m
  version: 0.8.4-soperator
  releaseName: security-profiles-operator
  namespace: security-profiles-operator-system
  values:
    daemon:
      resources:
        limits:
          memory: 128Mi
        requests:
          cpu: 100m
          memory: 128Mi
    resources:
      limits:
        cpu: 500m
        memory: 3Gi
      requests:
        cpu: 500m
        memory: 3Gi
  overrideValues: null
slurmCluster:
  enabled: true
  interval: 5m
  timeout: 5m
  version: 1.21.12
  namespace: soperator
  releaseName: soperator
  values: null
  overrideValues: null
  slurmClusterStorage:
    enabled: true
    releaseName: slurm-cluster-storage
    interval: 5m
    timeout: 5m
    values: null
    overrideValues: null
soperatorActiveChecks:
  enabled: true
  interval: 5m
  timeout: 50m
<<<<<<< HEAD
  version: 1.21.11
=======
  version: 1.21.10
>>>>>>> 48080bc9
  releaseName: soperator-activechecks
  namespace: soperator
  overrideValues: null
soperator:
  enabled: true
  interval: 5m
  timeout: 5m
  version: 1.21.12
  namespace: "soperator-system"
  releaseName: soperator-controller
  values:
    manager:
      resources: {}
  overrideValues: null
  kruise:
    enabled: true
    interval: 5m
    timeout: 5m
    version: 1.8.0
    releaseName: soperator-kruise
    overrideValues:
      crds:
        managed: true
      manager:
        replicas: 2
        resources:
          limits:
            cpu: 1000m
            memory: 2Gi
          requests:
            cpu: 1000m
            memory: 2Gi
      featureGates: "ImagePullJobGate=true,RecreatePodWhenChangeVCTInCloneSetGate=true,StatefulSetAutoResizePVCGate=true,StatefulSetAutoDeletePVC=true,PreDownloadImageForInPlaceUpdate=true"
  soperatorChecks:
    enabled: true
    interval: 5m
    timeout: 5m
    releaseName: soperator-checks
    values: null
    overrideValues: null
  nodeConfigurator:
    enabled: true
    interval: 5m
    timeout: 5m
    releaseName: soperator-node-configurator
    values:
      rebooter:
        resources: {}
    overrideValues: null
helmReleaseTriggerOperator:
  enabled: true
  interval: 5m
  timeout: 5m
  version: 0.0.1
  namespace: flux-system
  releaseName: helmrelease-trigger
  values:
    enableHrAutodiscovery: true
    repository: "cr.eu-north1.nebius.cloud/soperator/helmrelease-trigger-operator"
    resources:
      limits:
        memory: 128Mi
      requests:
        cpu: 100m
        memory: 128Mi
  overrideValues: null
notifier:
  enabled: false
  interval: 5m
  timeout: 5m
  version: 1.21.12
  namespace: monitoring-system
  releaseName: soperator-notifier
  values:
    slack:
      webhookUrl: null
  overrideValues: null<|MERGE_RESOLUTION|>--- conflicted
+++ resolved
@@ -237,11 +237,7 @@
   enabled: true
   interval: 5m
   timeout: 50m
-<<<<<<< HEAD
   version: 1.21.11
-=======
-  version: 1.21.10
->>>>>>> 48080bc9
   releaseName: soperator-activechecks
   namespace: soperator
   overrideValues: null
