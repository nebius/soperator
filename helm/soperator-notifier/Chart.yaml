--- conflicted
+++ resolved
@@ -2,10 +2,5 @@
 name: helm-soperator-notifier
 description: A set of VictoriaMetrics entities to ease up a setup of Slurm operation notifications to Slack
 type: application
-<<<<<<< HEAD
-version: 1.22.4
-appVersion: "1.22.4"
-=======
 version: 1.23.0
-appVersion: "1.23.0"
->>>>>>> 967f6851
+appVersion: "1.23.0"