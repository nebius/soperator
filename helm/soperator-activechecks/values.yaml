slurmClusterRefName: "soperator"
jobContainer:
  env:
    - name: "K8S_POD_NAME"
      valueFrom:
        fieldRef:
          fieldPath: "metadata.name"
    - name: "K8S_POD_NAMESPACE"
      valueFrom:
        fieldRef:
          fieldPath: "metadata.namespace"
    - name: "SNCCLD_ENABLED"
      value: "false"
  volumeMounts:
    - mountPath: "/mnt/jail"
      name: "jail"
  volumes:
    - name: "jail"
      persistentVolumeClaim:
        claimName: "jail-pvc"
images:
  slurmJob: "cr.eu-north1.nebius.cloud/soperator/slurm_check_job:1.22.2-noble-slurm25.05.4"
  k8sJob: "cr.eu-north1.nebius.cloud/soperator/k8s_check_job:1.22.2-noble-slurm25.05.4"
  munge: "cr.eu-north1.nebius.cloud/soperator/munge:1.22.2-noble-slurm25.05.4"
# Pyxis syntax with '#' separator for registry
<<<<<<< HEAD
activeCheckImage: "cr.eu-north1.nebius.cloud#soperator/active_checks:12.9.0-ubuntu24.04-nccl_tests2.16.4-4ae0b6d"
sshCheck:
  numOfLoginNodes: 2
createUser:
  name: "nebius"
upgradeCuda:
  cudaVersion: "12.4.1-1"
upgradeHealthChecker:
  healthCheckerVersion: "1.0.0-164.251103"
ensureDirSnccldLogs:
  enabled: false
  dir: /opt/soperator-outputs/nccl_logs
  schedule: 15 0 * * *
=======
activeCheckImage: "cr.eu-north1.nebius.cloud#soperator/active_checks:12.9.0-ubuntu24.04-nccl_tests2.16.4-00ce55c"
reservationPrefix: soperatorchecks.suspicious
checks:
  allReducePerfNCCLInDocker:
    suspend: true
    runAfterCreation: true
  allReducePerfNCCLWithIB:
    suspend: false
    runAfterCreation: true
  allReducePerfNCCLWithoutIB:
    suspend: false
    runAfterCreation: true
  createUserSoperatorChecks:
    suspend: true
    runAfterCreation: true
  createUser:
    suspend: true
    runAfterCreation: true
    name: "nebius"
  cudaSamples:
    suspend: false
    runAfterCreation: true
  dcgmiDiagR2:
    suspend: false
    runAfterCreation: true
  dcgmiDiagR3:
    suspend: true
    runAfterCreation: true
  enrootCleanup:
    suspend: false
    runAfterCreation: false
  ensureDirSnccldLogs:
    suspend: false
    runAfterCreation: true
    enabled: false
    dir: /opt/soperator-outputs/nccl_logs
    schedule: 15 0 * * *
  ensureHealthyNodes:
    suspend: false
    runAfterCreation: true
    enabled: true
  extensiveCheck:
    suspend: true
    runAfterCreation: false
  gpuFryer:
    suspend: false
    runAfterCreation: true
  ibGpuPerf:
    suspend: false
    runAfterCreation: true
  ibPerf:
    suspend: false
    runAfterCreation: true
  installPackage:
    suspend: true
    runAfterCreation: false
  memPerf:
    suspend: false
    runAfterCreation: true
  prepullContainerImage:
    suspend: true
    runAfterCreation: true
  soperatorOutputsLogsCleaner:
    suspend: false
    runAfterCreation: false
  sshCheck:
    suspend: true
    runAfterCreation: true
    numOfLoginNodes: 2
  upgradeCuda:
    suspend: true
    runAfterCreation: false
    cudaVersion: "12.4.1-1"
  upgradeHealthChecker:
    suspend: true
    runAfterCreation: false
    healthCheckerVersion: "1.0.0-162.251030"
  waitForTopology:
    suspend: true
    runAfterCreation: true
>>>>>>> f6cfaeaf
<|MERGE_RESOLUTION|>--- conflicted
+++ resolved
@@ -23,21 +23,6 @@
   k8sJob: "cr.eu-north1.nebius.cloud/soperator/k8s_check_job:1.22.2-noble-slurm25.05.4"
   munge: "cr.eu-north1.nebius.cloud/soperator/munge:1.22.2-noble-slurm25.05.4"
 # Pyxis syntax with '#' separator for registry
-<<<<<<< HEAD
-activeCheckImage: "cr.eu-north1.nebius.cloud#soperator/active_checks:12.9.0-ubuntu24.04-nccl_tests2.16.4-4ae0b6d"
-sshCheck:
-  numOfLoginNodes: 2
-createUser:
-  name: "nebius"
-upgradeCuda:
-  cudaVersion: "12.4.1-1"
-upgradeHealthChecker:
-  healthCheckerVersion: "1.0.0-164.251103"
-ensureDirSnccldLogs:
-  enabled: false
-  dir: /opt/soperator-outputs/nccl_logs
-  schedule: 15 0 * * *
-=======
 activeCheckImage: "cr.eu-north1.nebius.cloud#soperator/active_checks:12.9.0-ubuntu24.04-nccl_tests2.16.4-00ce55c"
 reservationPrefix: soperatorchecks.suspicious
 checks:
@@ -88,9 +73,6 @@
   ibGpuPerf:
     suspend: false
     runAfterCreation: true
-  ibPerf:
-    suspend: false
-    runAfterCreation: true
   installPackage:
     suspend: true
     runAfterCreation: false
@@ -114,8 +96,7 @@
   upgradeHealthChecker:
     suspend: true
     runAfterCreation: false
-    healthCheckerVersion: "1.0.0-162.251030"
+    healthCheckerVersion: "1.0.0-164.251103"
   waitForTopology:
     suspend: true
-    runAfterCreation: true
->>>>>>> f6cfaeaf
+    runAfterCreation: true