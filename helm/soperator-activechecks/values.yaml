--- conflicted
+++ resolved
@@ -82,14 +82,7 @@
   ibGpuPerf:
     suspend: false
     runAfterCreation: true
-<<<<<<< HEAD
     drainReasonPrefix: "[node_problem]"
-  installPackage:
-    suspend: true
-    runAfterCreation: false
-=======
-    commentPrefix: "[node_problem]"
->>>>>>> b61d1b53
   memPerf:
     suspend: false
     runAfterCreation: true
