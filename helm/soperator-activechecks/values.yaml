slurmClusterRefName: "soperator"
jobContainer:
  env:
    - name: "K8S_POD_NAME"
      valueFrom:
        fieldRef:
          fieldPath: "metadata.name"
    - name: "K8S_POD_NAMESPACE"
      valueFrom:
        fieldRef:
          fieldPath: "metadata.namespace"
    - name: "SNCCLD_ENABLED"
      value: "false"
  volumeMounts:
    - mountPath: "/mnt/jail"
      name: "jail"
  volumes:
    - name: "jail"
      persistentVolumeClaim:
        claimName: "jail-pvc"
images:
  slurmJob: "cr.eu-north1.nebius.cloud/soperator/slurm_check_job:1.21.12-noble-slurm25.05.2"
  k8sJob: "cr.eu-north1.nebius.cloud/soperator/k8s_check_job:1.21.12-noble-slurm25.05.2"
  munge: "cr.eu-north1.nebius.cloud/soperator/munge:1.21.12-noble-slurm25.05.2"
# Pyxis syntax with '#' separator for registry
activeCheckImage: "cr.eu-north1.nebius.cloud#soperator/active_checks:12.9.0-ubuntu24.04-nccl_tests2.16.4-4ae0b6d"
sshCheck:
  numOfLoginNodes: 2
createUser:
  name: "nebius"
upgradeCuda:
  cudaVersion: "12.4.1-1"
upgradeHealthChecker:
  healthCheckerVersion: "1.0.0-150.250826"
<<<<<<< HEAD
ensureDirSnccldLogs:
  enabled: false
  dir: /opt/soperator-outputs/nccl_logs
  schedule: 15 0 * * *
=======
reservationPrefix: soperatorchecks.suspicious
>>>>>>> c30b356c
<|MERGE_RESOLUTION|>--- conflicted
+++ resolved
@@ -32,11 +32,8 @@
   cudaVersion: "12.4.1-1"
 upgradeHealthChecker:
   healthCheckerVersion: "1.0.0-150.250826"
-<<<<<<< HEAD
 ensureDirSnccldLogs:
   enabled: false
   dir: /opt/soperator-outputs/nccl_logs
   schedule: 15 0 * * *
-=======
-reservationPrefix: soperatorchecks.suspicious
->>>>>>> c30b356c
+reservationPrefix: soperatorchecks.suspicious