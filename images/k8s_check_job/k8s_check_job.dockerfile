--- conflicted
+++ resolved
@@ -10,8 +10,8 @@
         ca-certificates  \
         curl  \
         gnupg \
-        python3.12="3.12.3-1ubuntu0.8" \
-        python3.12-venv="3.12.3-1ubuntu0.8" \
+        python3.12="3.12.3-1ubuntu0.9" \
+        python3.12-venv="3.12.3-1ubuntu0.9" \
         openssh-client \
         retry && \
     apt-get clean && \
@@ -31,19 +31,6 @@
 WORKDIR /opt/ansible
 
 # Install python
-<<<<<<< HEAD
-RUN apt-get update && \
-    apt-get install -y \
-        python3.12="3.12.3-1ubuntu0.9" \
-        python3.12-dev="3.12.3-1ubuntu0.9" \
-        python3.12-venv="3.12.3-1ubuntu0.9" \
-        python3-pip="24.0+dfsg-1ubuntu1.3" \
-        python3-pip-whl="24.0+dfsg-1ubuntu1.3" && \
-    apt-get clean && \
-    rm -rf /var/lib/apt/lists/* && \
-    ln -sf /usr/bin/python3.12 /usr/bin/python && \
-    ln -sf /usr/bin/python3.12 /usr/bin/python3
-=======
 COPY ansible/python.yml /opt/ansible/python.yml
 COPY ansible/roles/python /opt/ansible/roles/python
 RUN ansible-playbook -i localhost -c local python.yml -t python
@@ -56,5 +43,4 @@
 COPY images/k8s_check_job/k8s_check_job_entrypoint.sh /opt/bin/
 RUN chmod +x /opt/bin/k8s_check_job_entrypoint.sh
 
-ENTRYPOINT ["/opt/bin/k8s_check_job_entrypoint.sh"]
->>>>>>> 0eb92c0d
+ENTRYPOINT ["/opt/bin/k8s_check_job_entrypoint.sh"]