--- conflicted
+++ resolved
@@ -2,12 +2,10 @@
 
 set -euxo pipefail # Exit immediately if any command returns a non-zero error code
 
-<<<<<<< HEAD
 echo "Export SNCCLD_ENABLED variable passed from the K8s job env"
 export SNCCLD_ENABLED
-=======
-PARTITION="background"
->>>>>>> 5a25a5e5
+
+PARTITION="hidden"
 
 echo "Link users from jail"
 ln -s /mnt/jail/etc/passwd /etc/passwd
@@ -82,11 +80,7 @@
         --job-name="$ACTIVE_CHECK_NAME" \
         --chdir=/opt/soperator-home/soperatorchecks \
         --uid=soperatorchecks \
-<<<<<<< HEAD
-        --partition="hidden" \
-=======
         --partition="$PARTITION" \
->>>>>>> 5a25a5e5
         /opt/bin/sbatch.sh
     )
     if [[ -z "$SLURM_OUTPUT" ]]; then
