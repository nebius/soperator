FROM cr.eu-north1.nebius.cloud/soperator/cuda_base:12.9.0-ubuntu24.04-nccl2.26.5-1-295cb71 AS cuda

# Download NCCL tests executables
ARG CUDA_VERSION=12.9.0
ARG PACKAGES_REPO_URL="https://github.com/nebius/slurm-deb-packages/releases/download"
RUN ARCH=$(uname -m) && \
    case "$ARCH" in \
      x86_64) ARCH_DEB=x64 ;; \
      aarch64) ARCH_DEB=arm64 ;; \
      *) echo "Unsupported architecture: $ARCH" && exit 1 ;; \
    esac && \
    echo "Using architecture: $ARCH_DEB" && \
    wget -P /tmp "${PACKAGES_REPO_URL}/nccl_tests_${CUDA_VERSION}_ubuntu24.04/nccl-tests-perf-${ARCH_DEB}.tar.gz" && \
    tar -xvzf /tmp/nccl-tests-perf-${ARCH_DEB}.tar.gz -C /usr/bin && \
    rm -rf /tmp/nccl-tests-perf-${ARCH_DEB}.tar.gz

#######################################################################################################################

FROM cuda AS jail

ARG SLURM_VERSION
ARG GDRCOPY_VERSION=2.5

ARG DEBIAN_FRONTEND=noninteractive

# Install dependencies
RUN apt update && \
    apt install -y \
        autoconf \
        bc \
        build-essential \
        curl \
        flex \
        gettext-base \
        git \
        gnupg \
        jq \
        less \
        libevent-dev \
        libhwloc-dev \
        libjansson-dev \
        libjson-c-dev \
        liblz4-dev \
        libmunge-dev \
        libpam0g-dev \
        libssl-dev \
        libtool \
        lsof \
        pkg-config \
        software-properties-common \
        python3-apt \
        squashfs-tools \
        iputils-ping \
        dnsutils \
        telnet \
        netcat-openbsd \
        strace \
        sudo \
        tree \
        vim \
        wget \
        zstd \
        pciutils \
        iproute2 \
        infiniband-diags \
        libncurses5-dev \
        libdrm-dev \
        zip \
        unzip \
        rsync \
        numactl \
        htop \
        hwloc \
        rdma-core \
        ibverbs-utils \
        libpmix2 \
        libpmix-dev \
        bsdmainutils \
        kmod \
        tmux \
        time \
        aptitude && \
    apt-get clean && \
    rm -rf /var/lib/apt/lists/*

# Install python
COPY images/common/scripts/install_python.sh /opt/bin/
RUN chmod +x /opt/bin/install_python.sh && \
    /opt/bin/install_python.sh && \
    rm /opt/bin/install_python.sh

# Install parallel because it's required for enroot operation
RUN apt-get update && \
    apt -y install parallel=20240222+ds-2 && \
    apt-get clean && \
    rm -rf /var/lib/apt/lists/*

# Install OpenMPI
COPY images/common/scripts/install_openmpi.sh /opt/bin/
RUN chmod +x /opt/bin/install_openmpi.sh && \
    /opt/bin/install_openmpi.sh && \
    rm /opt/bin/install_openmpi.sh

# Install Slurm packages
RUN apt-get update && \
    apt -y install \
      slurm-smd-client=${SLURM_VERSION}-1 \
      slurm-smd-dev=${SLURM_VERSION}-1 \
      slurm-smd-libnss-slurm=${SLURM_VERSION}-1 \
      slurm-smd=${SLURM_VERSION}-1 && \
    rm -rf /etc/slurm && \
    apt-get clean && \
    rm -rf /var/lib/apt/lists/*

# Create directory for bind-mounting it from the host. It's needed for sbatch to work
RUN mkdir -m 755 -p /var/spool/slurmd

# Install nvidia-container-toolkit (for enroot usage)
COPY images/common/scripts/install_container_toolkit.sh /opt/bin/
RUN chmod +x /opt/bin/install_container_toolkit.sh && \
    /opt/bin/install_container_toolkit.sh && \
    rm /opt/bin/install_container_toolkit.sh

# Copy NVIDIA Container Toolkit config
COPY images/common/nvidia-container-runtime/config.toml /etc/nvidia-container-runtime/config.toml

# Install nvtop GPU monitoring utility
RUN add-apt-repository -y ppa:quentiumyt/nvtop && \
    apt install -y nvtop && \
    apt clean && \
    rm -rf /var/lib/apt/lists/*

# Install dcgmi tools
# https://docs.nvidia.com/datacenter/dcgm/latest/user-guide/dcgm-diagnostics.html
RUN apt-get update && \
    apt install -y datacenter-gpu-manager-4-cuda12 && \
    apt clean && \
    rm -rf /var/lib/apt/lists/*

# Install GDRCopy libraries & executables
RUN apt-get update && \
    apt -y install \
      gdrcopy=${GDRCOPY_VERSION}-1 \
      gdrcopy-tests=${GDRCOPY_VERSION}-1 \
      libgdrapi=${GDRCOPY_VERSION}-1 && \
    apt-get clean && \
    rm -rf /var/lib/apt/lists/*

# Install AWS CLI
COPY images/common/scripts/install_awscli.sh /opt/bin/
RUN chmod +x /opt/bin/install_awscli.sh && \
    /opt/bin/install_awscli.sh && \
    rm /opt/bin/install_awscli.sh

# Install Rclone
COPY images/common/scripts/install_rclone.sh /opt/bin/
RUN chmod +x /opt/bin/install_rclone.sh && \
    /opt/bin/install_rclone.sh && \
    rm /opt/bin/install_rclone.sh

# Install Docker CLI
COPY images/common/scripts/install_docker_cli.sh /opt/bin/
RUN chmod +x /opt/bin/install_docker_cli.sh && \
    /opt/bin/install_docker_cli.sh && \
    rm /opt/bin/install_docker_cli.sh

# Replace the real Docker CLI with a wrapper script
RUN mv /usr/bin/docker /usr/bin/docker.real
COPY images/jail/scripts/docker.sh /usr/bin/docker
RUN chmod +x /usr/bin/docker

# Create a wrapper script for nvidia-smi that shows running processes (in the host's PID namespace)
COPY images/jail/scripts/nvidia_smi_hostpid.sh /usr/bin/nvidia-smi-hostpid
RUN chmod +x /usr/bin/nvidia-smi-hostpid

# Copy Soperator utility scripts and add them to $PATH
COPY images/jail/scripts/soperator_instance_login.sh /opt/soperator_utils/soperator_instance_login.sh
COPY images/jail/scripts/slurm_task_info.sh /opt/soperator_utils/slurm_task_info.sh
COPY images/jail/scripts/worker_nvidia_bug_report.sh /opt/soperator_utils/worker_nvidia_bug_report.sh
COPY images/jail/scripts/fs_usage.sh /opt/soperator_utils/fs_usage.sh
RUN chmod -R 755 /opt/soperator_utils && \
    echo 'export PATH="/opt/soperator_utils:$PATH"' > /etc/profile.d/path_soperator_utils.sh && \
    chmod 755 /etc/profile.d/path_soperator_utils.sh

# Create directory for pivoting host's root
RUN mkdir -m 555 /mnt/host

# Copy initial users
RUN rm /etc/passwd* /etc/group* /etc/shadow* /etc/gshadow*
COPY images/jail/init-users/* /etc/
RUN chmod 644 /etc/passwd /etc/group && chown 0:0 /etc/passwd /etc/group && \
    chmod 640 /etc/shadow /etc/gshadow && chown 0:42 /etc/shadow /etc/gshadow && \
    chmod 440 /etc/sudoers && chown 0:0 /etc/sudoers

# Setup the default $HOME directory content
RUN rm -rf -- /etc/skel/..?* /etc/skel/.[!.]* /etc/skel/*
COPY images/jail/skel/ /etc/skel/
RUN chmod 755 /etc/skel/.ssh && \
    chmod 600 /etc/skel/.ssh/config && \
    chmod 755 /etc/skel/.slurm && \
    chmod 644 /etc/skel/.slurm/defaults && \
    chmod 644 /etc/skel/.bash_logout && \
    chmod 644 /etc/skel/.bashrc && \
    chmod 644 /etc/skel/.profile && \
    chmod 755 /etc/skel/.config && \
    chmod 755 /etc/skel/.config/enroot && \
    chmod 644 /etc/skel/.config/enroot/.credentials

# Use the same /etc/skel content for /root
RUN rm -rf -- /root/..?* /root/.[!.]* /root/* && \
    cp -a /etc/skel/. /root/

# Copy soperator-createuser utility script
COPY images/jail/scripts/soperator-createuser.py /usr/bin/soperator-createuser
RUN chmod +x /usr/bin/soperator-createuser && \
    ln -sf /usr/bin/soperator-createuser /usr/bin/createuser

# Replace SSH "message of the day" scripts
RUN rm -rf /etc/update-motd.d/*
COPY images/jail/motd/ /etc/update-motd.d/
RUN chmod +x /etc/update-motd.d/*

# Save the initial jail version to a file
COPY VERSION /etc/soperator-jail-version

# Moved down to reduce build time
<<<<<<< HEAD
ARG NC_HEALTH_CHECKER=1.0.0-161.251029
=======
ARG NC_HEALTH_CHECKER=1.0.0-160.251028
>>>>>>> 43aedc9f

# Install Nebius health-check library
RUN apt-get update && \
    apt-get install -y nc-health-checker=${NC_HEALTH_CHECKER} && \
    apt-get clean && \
    rm -rf /var/lib/apt/lists/*

# Create single folder with slurm plugins for all architectures
RUN mkdir -p /usr/lib/slurm && \
    for dir in /usr/lib/*-linux-gnu/slurm; do \
      [ -d "$dir" ] && ln -sf $dir/* /usr/lib/slurm/ 2>/dev/null || true; \
    done

# Update linker cache
RUN ldconfig<|MERGE_RESOLUTION|>--- conflicted
+++ resolved
@@ -224,11 +224,7 @@
 COPY VERSION /etc/soperator-jail-version
 
 # Moved down to reduce build time
-<<<<<<< HEAD
 ARG NC_HEALTH_CHECKER=1.0.0-161.251029
-=======
-ARG NC_HEALTH_CHECKER=1.0.0-160.251028
->>>>>>> 43aedc9f
 
 # Install Nebius health-check library
 RUN apt-get update && \
