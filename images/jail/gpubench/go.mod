--- conflicted
+++ resolved
@@ -12,20 +12,11 @@
 	go.opentelemetry.io/otel/exporters/otlp/otlpmetric/otlpmetrichttp v1.28.0
 	go.opentelemetry.io/otel/metric v1.30.0
 	go.opentelemetry.io/otel/sdk v1.30.0
-<<<<<<< HEAD
 	go.opentelemetry.io/otel/sdk/metric v1.30.0
-	google.golang.org/grpc v1.65.0
-	k8s.io/api v0.30.2
-	k8s.io/apimachinery v0.30.2
-	k8s.io/client-go v0.30.2
-=======
-	go.opentelemetry.io/otel/sdk/metric v1.28.0
 	google.golang.org/grpc v1.67.1
 	k8s.io/api v0.31.1
 	k8s.io/apimachinery v0.31.1
 	k8s.io/client-go v0.31.1
-
->>>>>>> d5fc0abb
 )
 
 require (
@@ -57,19 +48,11 @@
 	github.com/spf13/pflag v1.0.5 // indirect
 	go.opentelemetry.io/otel/trace v1.30.0 // indirect
 	go.opentelemetry.io/proto/otlp v1.3.1 // indirect
-<<<<<<< HEAD
-	golang.org/x/net v0.26.0 // indirect
-	golang.org/x/oauth2 v0.20.0 // indirect
-	golang.org/x/sys v0.25.0 // indirect
-	golang.org/x/term v0.21.0 // indirect
-	golang.org/x/text v0.16.0 // indirect
-=======
 	golang.org/x/net v0.28.0 // indirect
 	golang.org/x/oauth2 v0.22.0 // indirect
 	golang.org/x/sys v0.24.0 // indirect
 	golang.org/x/term v0.23.0 // indirect
 	golang.org/x/text v0.17.0 // indirect
->>>>>>> d5fc0abb
 	golang.org/x/time v0.3.0 // indirect
 	google.golang.org/genproto/googleapis/api v0.0.0-20240814211410-ddb44dafa142 // indirect
 	google.golang.org/genproto/googleapis/rpc v0.0.0-20240814211410-ddb44dafa142 // indirect
