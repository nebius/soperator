--- conflicted
+++ resolved
@@ -3,8 +3,4 @@
 images:
   - name: controller
     newName: cr.eu-north1.nebius.cloud/soperator/slurm-operator
-<<<<<<< HEAD
-    newTag: 1.22.4
-=======
-    newTag: 1.23.0
->>>>>>> 967f6851
+    newTag: 1.23.0