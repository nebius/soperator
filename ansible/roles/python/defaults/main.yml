--- conflicted
+++ resolved
@@ -1,14 +1,7 @@
 ---
 
 python_packages:
-<<<<<<< HEAD
-  - python3.12=3.12.3-1ubuntu0.9
-  - python3.12-dev=3.12.3-1ubuntu0.9
-  - python3.12-venv=3.12.3-1ubuntu0.9
   - python3-apt=2.7.7ubuntu5.1
-=======
-  - python3-apt=2.7.7ubuntu5
->>>>>>> 33dce083
   - python3-debian=0.1.49ubuntu2
   - python3-pip-whl=24.0+dfsg-1ubuntu1.3
   - python3-pip=24.0+dfsg-1ubuntu1.3
