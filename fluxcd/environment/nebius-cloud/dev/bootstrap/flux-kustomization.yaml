---
apiVersion: kustomize.toolkit.fluxcd.io/v1
kind: Kustomization
metadata:
  name: flux-system
  namespace: flux-system
spec:
  interval: 3m
  sourceRef:
    kind: GitRepository
    name: nebius-cloud
  postBuild:
    substitute:
<<<<<<< HEAD
      soperator_version: 1.22.4
=======
      soperator_version: 1.23.0
>>>>>>> 967f6851
  path: "./fluxcd/enviroment/nebius-cloud/dev"
  prune: true
  timeout: 1m<|MERGE_RESOLUTION|>--- conflicted
+++ resolved
@@ -11,11 +11,7 @@
     name: nebius-cloud
   postBuild:
     substitute:
-<<<<<<< HEAD
-      soperator_version: 1.22.4
-=======
       soperator_version: 1.23.0
->>>>>>> 967f6851
   path: "./fluxcd/enviroment/nebius-cloud/dev"
   prune: true
   timeout: 1m