apiVersion: kustomize.toolkit.fluxcd.io/v1
kind: Kustomization
metadata:
  name: flux-system
  namespace: flux-system
spec:
  interval: 3m
  sourceRef:
    kind: GitRepository
    name: nebius-cloud
  postBuild:
    substitute:
<<<<<<< HEAD
      soperator_version: 1.22.4
=======
      soperator_version: 1.23.0
>>>>>>> 967f6851
  path: "./fluxcd/enviroment/nebius-cloud/prod"
  prune: false
  timeout: 1m<|MERGE_RESOLUTION|>--- conflicted
+++ resolved
@@ -10,11 +10,7 @@
     name: nebius-cloud
   postBuild:
     substitute:
-<<<<<<< HEAD
-      soperator_version: 1.22.4
-=======
       soperator_version: 1.23.0
->>>>>>> 967f6851
   path: "./fluxcd/enviroment/nebius-cloud/prod"
   prune: false
   timeout: 1m