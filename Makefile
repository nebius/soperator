--- conflicted
+++ resolved
@@ -373,33 +373,14 @@
 ifndef UNSTABLE
 	$(error UNSTABLE is not set)
 endif
-<<<<<<< HEAD
 # Build multiarch
 	docker buildx build \
 		--platform linux/amd64,linux/arm64 \
-=======
-# Build amd
-	DOCKER_BUILDKIT=1 docker build \
-		--platform linux/amd64 \
-		--target ${IMAGE_NAME} \
-		-t "$(IMAGE_REPO)/${IMAGE_NAME}:${IMAGE_VERSION}-amd64" \
-		-f images/${DOCKERFILE} \
-		--build-arg SLURM_VERSION="${SLURM_VERSION}" \
-		$(DOCKER_BUILD_ARGS) \
-		.
-
-	# Build arm
-	DOCKER_BUILDKIT=1 docker build \
-		--platform linux/arm64 \
->>>>>>> 4bac3fb8
 		--target ${IMAGE_NAME} \
 		-t "$(IMAGE_REPO)/${IMAGE_NAME}:${IMAGE_VERSION}" \
 		-f images/${DOCKERFILE} \
 		--build-arg SLURM_VERSION="${SLURM_VERSION}" \
-<<<<<<< HEAD
 		--push \
-=======
->>>>>>> 4bac3fb8
 		$(DOCKER_BUILD_ARGS) \
 		.
 
